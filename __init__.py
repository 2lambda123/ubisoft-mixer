--- conflicted
+++ resolved
@@ -1,11 +1,8 @@
 from . import ui
 from . import operators
 from . import data
-<<<<<<< HEAD
+from . import stats
 from .shareData import shareData
-=======
-from . import stats
->>>>>>> a41f43a1
 import bpy
 import atexit
 import logging
