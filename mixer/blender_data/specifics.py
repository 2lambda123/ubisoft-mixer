# GPLv3 License
#
# Copyright (C) 2020 Ubisoft
#
# This program is free software: you can redistribute it and/or modify
# it under the terms of the GNU General Public License as published by
# the Free Software Foundation, either version 2 of the License, or
# (at your option) any later version.
#
# This program is distributed in the hope that it will be useful,
# but WITHOUT ANY WARRANTY; without even the implied warranty of
# MERCHANTABILITY or FITNESS FOR A PARTICULAR PURPOSE.  See the
# GNU General Public License for more details.
#
# You should have received a copy of the GNU General Public License
# along with this program.  If not, see <https://www.gnu.org/licenses/>.

"""
Proxy helpers Blender types that have different interfaces or requirements, but do not require their own complete
Proxy implementation.


TODO Enhance this module so that it is possible to reference types that do not exist in all Blender versions or
to control behavior with plugin data.
"""

from __future__ import annotations

import array
import logging
from pathlib import Path
import traceback
from typing import Any, Callable, Dict, ItemsView, List, Optional, TYPE_CHECKING

from mixer.local_data import get_resolved_file_path

import bpy
import bpy.types as T  # noqa N812
import bpy.path
import mathutils

if TYPE_CHECKING:
    from mixer.blender_data.aos_proxy import AosProxy
    from mixer.blender_data.datablock_proxy import DatablockProxy
    from mixer.blender_data.mesh_proxy import MeshProxy
    from mixer.blender_data.proxy import Context, Proxy
    from mixer.blender_data.struct_proxy import StructProxy

logger = logging.getLogger(__name__)


# Beware that MeshVertex must be handled as SOA although "groups" is a variable length item.
# Enums are not handled by foreach_get()
soable_collection_properties = {
    T.GPencilStroke.bl_rna.properties["points"],
    T.GPencilStroke.bl_rna.properties["triangles"],
    T.Mesh.bl_rna.properties["edges"],
    T.Mesh.bl_rna.properties["loops"],
    T.Mesh.bl_rna.properties["loop_triangles"],
    T.Mesh.bl_rna.properties["polygons"],
    T.Mesh.bl_rna.properties["vertices"],
    T.Spline.bl_rna.properties["bezier_points"],
    T.MeshFaceMapLayer.bl_rna.properties["data"],
    T.MeshLoopColorLayer.bl_rna.properties["data"],
    T.MeshUVLoopLayer.bl_rna.properties["data"],
}


_resize_geometry_types = tuple(
    type(t.bl_rna)
    for t in [
        T.MeshEdges,
        T.MeshLoops,
        T.MeshLoopTriangles,
        T.MeshPolygons,
        T.MeshVertices,
    ]
)


_mesh_geometry_properties = {
    "edges",
    "loop_triangles",
    "loops",
    "polygons",
    "vertices",
}
"""If the size of any of these has changes clear_geomtry() is required. Is is not necessary to check for
other properties (uv_layers), as they are redundant checks"""

mesh_resend_on_clear = {
    "edges",
    "face_maps",
    "loops",
    "loop_triangles",
    "polygons",
    "vertices",
    "uv_layers",
    "vertex_colors",
}
"""if geometry needs to be cleared, these arrays must be resend, as they will need to be reloaded by the receiver"""

# in sync with soa_initializers
soable_properties = (
    T.BoolProperty,
    T.IntProperty,
    T.FloatProperty,
    mathutils.Vector,
    mathutils.Color,
    mathutils.Quaternion,
)

# in sync with soable_properties
soa_initializers: Dict[type, array.array] = {
    bool: array.array("b", [0]),
    int: array.array("l", [0]),
    float: array.array("f", [0.0]),
    mathutils.Vector: array.array("f", [0.0]),
    mathutils.Color: array.array("f", [0.0]),
    mathutils.Quaternion: array.array("f", [0.0]),
}


def dispatch_rna(no_rna_impl: Callable[..., Any]):
    """Decorator to select a function implementation according to the rna of its first argument

    See test_rna_dispatch
    """
    registry: Dict[type, Callable[..., Any]] = {}

    def register_default():
        """Registers the decorated function f as the implementaton to use if the rna of the first argument
        of f was not otherwise registered"""

        def decorator(f: Callable[..., Any]):
            registry[type(None)] = f
            return f

        return decorator

    def register(class_):
        """Registers the decorated function f as the implementaton to use if the first argument
        has the same rna as class_"""

        def decorator(f: Callable[..., Any]):
            registry[class_] = f
            return f

        return decorator

    def dispatch(class_):
        for cls_ in class_.mro():
            try:
                return registry[cls_]
            except KeyError:
                pass

        try:
            return registry[type(None)]
        except KeyError:
            return no_rna_impl

    def wrapper(bpy_prop_collection: T.bpy_prop_collection, *args, **kwargs):
        """Calls the function registered for bpy_prop_collection.bl_rna"""
        rna = getattr(bpy_prop_collection, "bl_rna", None)
        if rna is None:
            func = no_rna_impl
        else:
            func = dispatch(type(rna))
        return func(bpy_prop_collection, *args, **kwargs)

    # wrapper.register = register  genarates mypy error
    setattr(wrapper, "register", register)  # noqa B010
    setattr(wrapper, "register_default", register_default)  # noqa B010
    return wrapper


def is_soable_collection(prop):
    return prop in soable_collection_properties


def is_soable_property(bl_rna_property):
    return isinstance(bl_rna_property, soable_properties)


node_tree_type = {
    "SHADER": "ShaderNodeTree",
    "COMPOSITOR": "CompositorNodeTree",
    "TEXTURE": "TextureNodeTree",
}


def bpy_data_ctor(collection_name: str, proxy: DatablockProxy, context: Any) -> Optional[T.ID]:
    """
    Create an element in a bpy.data collection.

    Contains collection-specific code is the mathod to add an element is not new(name: str)
    """
    collection = getattr(bpy.data, collection_name)
    if collection_name == "images":
        image = None
        image_name = proxy.data("name")
        filepath = proxy.data("filepath")
        resolved_filepath = get_resolved_file_path(filepath)
        packed_files = proxy.data("packed_files")
        if packed_files is not None and packed_files.length:
            name = proxy.data("name")
            width, height = proxy.data("size")
            try:
                with open(resolved_filepath, "rb") as image_file:
                    buffer = image_file.read()
                image = collection.new(name, width, height)
                image.pack(data=buffer, data_len=len(buffer))
            except RuntimeError as e:
                logger.warning(
                    f'Cannot load packed image original "{filepath}"", resolved "{resolved_filepath}". Exception: '
                )
                logger.warning(f"... {e}")
                return None

        else:
            try:
                image = collection.load(resolved_filepath)
                image.name = image_name
            except RuntimeError as e:
                logger.warning(f'Cannot load image original "{filepath}"", resolved "{resolved_filepath}". Exception: ')
                logger.warning(f"... {e}")
                return None

        # prevent filepath to be overwritten by the incoming proxy value as it would attempt to reload the file
        # from the incoming path that may not exist
        proxy._data["filepath"] = resolved_filepath
        proxy._data["filepath_raw"] = resolved_filepath
        return image

    if collection_name == "objects":
        from mixer.blender_data.datablock_ref_proxy import DatablockRefProxy
        from mixer.blender_data.misc_proxies import NonePtrProxy

        name = proxy.data("name")
        target = None
        target_proxy = proxy.data("data")
        if isinstance(target_proxy, DatablockRefProxy):
            target = target_proxy.target(context)
        elif isinstance(target_proxy, NonePtrProxy):
            target = None
        else:
            # error on the sender side
            logger.warning(f"bpy.data.objects[{name}].data proxy is a {target_proxy.__class__}.")
            logger.warning("... loaded as Empty")
            target = None

        object_ = collection.new(name, target)
        return object_

    if collection_name == "lights":
        name = proxy.data("name")
        light_type = proxy.data("type")
        light = collection.new(name, light_type)
        return light

    if collection_name == "node_groups":
        name = proxy.data("name")
        type_ = node_tree_type[proxy.data("type")]
        return collection.new(name, type_)

    if collection_name == "sounds":
        filepath = proxy.data("filepath")
        # TODO what about "check_existing" ?
        id_ = collection.load(filepath)
        # we may have received an ID named xxx.001 although filepath is xxx, so fix it now
        id_.name = proxy.data("name")

        return id_

    if collection_name == "curves":
        name = proxy.data("name")
        return bpy.data.curves.new(name, "CURVE")

    name = proxy.data("name")
    try:
        id_ = collection.new(name)
    except TypeError as e:
        logger.error(f"Exception while calling : bpy.data.{collection_name}.new({name})")
        logger.error(f"TypeError : {e!r}")
        return None

    return id_


filter_crop_transform = [
    T.EffectSequence,
    T.ImageSequence,
    T.MaskSequence,
    T.MetaSequence,
    T.MovieClipSequence,
    T.MovieSequence,
    T.SceneSequence,
]


def conditional_properties(bpy_struct: T.Struct, properties: ItemsView) -> ItemsView:
    """Filter properties list according to a specific property value in the same ID

    This prevents loading values that cannot always be saved, such as Object.instance_collection
    that can only be saved when Object.data is None

    Args:
        properties: the properties list to filter
    Returns:

    """
    if isinstance(bpy_struct, T.ColorManagedViewSettings):
        if bpy_struct.use_curve_mapping:
            # Empty
            return properties
        filtered = {}
        filter_props = ["curve_mapping"]
        filtered = {k: v for k, v in properties if k not in filter_props}
        return filtered.items()

    if isinstance(bpy_struct, T.Object):
        if not bpy_struct.data:
            # Empty
            return properties
        filtered = {}
        filter_props = ["instance_collection"]
        filtered = {k: v for k, v in properties if k not in filter_props}
        return filtered.items()

    if isinstance(bpy_struct, T.Mesh):
        if not bpy_struct.use_auto_texspace:
            # Empty
            return properties
        filtered = {}
        filter_props = ["texspace_location", "texspace_size"]
        filtered = {k: v for k, v in properties if k not in filter_props}
        return filtered.items()

    if isinstance(bpy_struct, T.MetaBall):
        if not bpy_struct.use_auto_texspace:
            return properties
        filter_props = ["texspace_location", "texspace_size"]
        filtered = {k: v for k, v in properties if k not in filter_props}
        return filtered.items()

    if isinstance(bpy_struct, T.Node):
        if bpy_struct.hide:
            return properties

        # not hidden: saving width_hidden is ignored
        filter_props = ["width_hidden"]
        filtered = {k: v for k, v in properties if k not in filter_props}
        return filtered.items()

    if isinstance(bpy_struct, T.NodeTree):
        if not bpy_struct.is_embedded_data:
            return properties

        filter_props = ["name"]
        filtered = {k: v for k, v in properties if k not in filter_props}
        return filtered.items()

    filter_props = []
    if any(isinstance(bpy_struct, t) for t in filter_crop_transform):
        if not bpy_struct.use_crop:
            filter_props.append("crop")
        if not bpy_struct.use_translation:
            filter_props.append("transform")

    if not filter_props:
        return properties
    filtered = {k: v for k, v in properties if k not in filter_props}
    return filtered.items()

    return properties


def proxy_requires_clear_geometry(incoming_proxy: MeshProxy, mesh: T.Mesh) -> bool:
    for k in _mesh_geometry_properties:
        soa = getattr(mesh, k)
        existing_length = len(soa)
        incoming_soa = incoming_proxy.data(k)
        if incoming_soa:
            incoming_length = incoming_soa.length
            if existing_length != incoming_length:
                logger.debug(
                    "need_clear_geometry: %s.%s (current/incoming) (%s/%s)",
                    mesh,
                    k,
                    existing_length,
                    incoming_length,
                )
                return True
    return False


def update_requires_clear_geometry(incoming_update: MeshProxy, existing_proxy: MeshProxy) -> bool:
    geometry_updates = _mesh_geometry_properties & set(incoming_update._data.keys())
    for k in geometry_updates:
        existing_length = existing_proxy._data[k].length
        incoming_soa = incoming_update.data(k)
        if incoming_soa:
            incoming_length = incoming_soa.length
            if existing_length != incoming_length:
                logger.debug("apply: length mismatch %s.%s ", existing_proxy, k)
                return True
    return False


def pre_save_datablock(proxy: DatablockProxy, target: T.ID, context: Context) -> T.ID:
    """Process attributes that must be saved first and return a possibly updated reference to the target"""

    # WARNING this is called from save() and from apply()
    # When called from save, the proxy has  all the synchronized properties
    # WHen called from apply, the proxy only contains the updated properties

    if isinstance(target, T.Mesh) and proxy_requires_clear_geometry(proxy, target):
        target.clear_geometry()
    elif isinstance(target, T.Material):
        use_nodes = proxy.data("use_nodes")
        if use_nodes:
            target.use_nodes = True

        is_grease_pencil = proxy.data("is_grease_pencil")
        # will be None for a DeltaUpdate that does not modify "is_grease_pencil"
        if is_grease_pencil is not None:
            # Seems to be write once as no depsgraph update is fired
            if is_grease_pencil and not target.grease_pencil:
                bpy.data.materials.create_gpencil_data(target)
            elif not is_grease_pencil and target.grease_pencil:
                bpy.data.materials.remove_gpencil_data(target)
    elif isinstance(target, T.Scene):
        from mixer.blender_data.misc_proxies import NonePtrProxy

        # Set 'use_node' to True first is the only way I know to be able to set the 'node_tree' attribute
        use_nodes = proxy.data("use_nodes")
        if use_nodes:
            target.use_nodes = True

        sequence_editor = proxy.data("sequence_editor")
        if sequence_editor is not None:
            # NonePtrProxy or StructProxy
            if not isinstance(sequence_editor, NonePtrProxy) and target.sequence_editor is None:
                target.sequence_editor_create()
            elif isinstance(sequence_editor, NonePtrProxy) and target.sequence_editor is not None:
                target.sequence_editor_clear()
    elif isinstance(target, T.Light):
        # required first to have access to new light type attributes
        light_type = proxy.data("type")
        if light_type is not None and light_type != target.type:
            target.type = light_type
            # must reload the reference
            target = proxy.target(context)
    elif isinstance(target, T.World):
        use_nodes = proxy.data("use_nodes")
        if use_nodes:
            target.use_nodes = True

    return target


def pre_save_struct(proxy: StructProxy, target: T.bpy_struct, context: Context) -> T.bpy_struct:
    """Process attributes that must be saved first"""
    if isinstance(target, T.ColorManagedViewSettings):
        use_curve_mapping = proxy.data("use_curve_mapping")
        if use_curve_mapping:
            target.use_curve_mapping = True
    return target


def post_save_id(proxy: Proxy, bpy_id: T.ID):
    """Apply type specific patches after loading bpy_struct into proxy"""
    pass


_link_collections = tuple(type(t.bl_rna) for t in [T.CollectionObjects, T.CollectionChildren, T.SceneObjects])


def add_datablock_ref_element(collection: T.bpy_prop_collection, datablock: T.ID):
    """Add an element to a bpy_prop_collection using the collection specific API"""
    bl_rna = getattr(collection, "bl_rna", None)
    if bl_rna is not None:
        if isinstance(bl_rna, _link_collections):
            collection.link(datablock)
            return

        if isinstance(bl_rna, type(T.IDMaterials.bl_rna)):
            collection.append(datablock)
            return

    logging.warning(f"add_datablock_ref_element : no implementation for {collection} ")


#
# add_element
#
@dispatch_rna
def add_element(collection: T.bpy_prop_collection, proxy: Proxy, context: Context):
    """Add an element to a bpy_prop_collection using the collection specific API"""
    logger.error(f"add_element: no implementation for  {type(collection)}")


@add_element.register_default()
def _add_element_default(collection: T.bpy_prop_collection, proxy: Proxy, context: Context):
    try:
        return collection.add()
    except Exception:
        pass

    # try our best
    new_or_add = getattr(collection, "new", None)
    if new_or_add is None:
        new_or_add = getattr(collection, "add", None)
    if new_or_add is None:
        logger.warning(f"Not implemented new or add for {collection} ...")
        return None

    try:
        return new_or_add()
    except TypeError:
        try:
            key = proxy.data("name")
            return new_or_add(key)
        except Exception:
            logger.warning(f"Not implemented new or add for type {type(collection)} for {collection}[{key}] ...")
            for s in traceback.format_exc().splitlines():
                logger.warning(f"...{s}")
    return None


@add_element.register(T.NodeInputs)
@add_element.register(T.NodeOutputs)
@add_element.register(T.NodeTreeInputs)
@add_element.register(T.NodeTreeOutputs)
def _add_element_type_name(collection: T.bpy_prop_collection, proxy: Proxy, context: Context):
    socket_type = proxy.data("type")
    name = proxy.data("name")
    return collection.new(socket_type, name)


@add_element.register(T.ObjectModifiers)
@add_element.register(T.ObjectGpencilModifiers)
@add_element.register(T.SequenceModifiers)
def _add_element_name_type(collection: T.bpy_prop_collection, proxy: Proxy, context: Context):
    name = proxy.data("name")
    type_ = proxy.data("type")
    return collection.new(name, type_)


@add_element.register(T.ObjectConstraints)
def _add_element_type(collection: T.bpy_prop_collection, proxy: Proxy, context: Context):
    type_ = proxy.data("type")
    return collection.new(type_)


@add_element.register(T.MetaBallElements)
def _add_element_type_eq(collection: T.bpy_prop_collection, proxy: Proxy, context: Context):
    type_ = proxy.data("type")
    return collection.new(type=type_)


@add_element.register(T.CurveMapPoints)
def _add_element_location(collection: T.bpy_prop_collection, proxy: Proxy, context: Context):
    location = proxy.data("location")
    return collection.new(location[0], location[1])


@add_element.register(T.Nodes)
def _add_element_idname(collection: T.bpy_prop_collection, proxy: Proxy, context: Context):
    node_type = proxy.data("bl_idname")
    return collection.new(node_type)


@add_element.register(T.UVLoopLayers)
@add_element.register(T.LoopColors)
@add_element.register(T.FaceMaps)
def _add_element_name_eq(collection: T.bpy_prop_collection, proxy: Proxy, context: Context):
    name = proxy.data("name")
    return collection.new(name=name)


@add_element.register(T.GreasePencilLayers)
def _add_element_info(collection: T.bpy_prop_collection, proxy: Proxy, context: Context):
    name = proxy.data("info")
    return collection.new(name)


@add_element.register(T.GPencilFrames)
def _add_element_frame_number(collection: T.bpy_prop_collection, proxy: Proxy, context: Context):
    frame_number = proxy.data("frame_number")
    return collection.new(frame_number)


@add_element.register(T.KeyingSets)
def _add_element_bl_label(collection: T.bpy_prop_collection, proxy: Proxy, context: Context):
    label = proxy.data("bl_label")
    idname = proxy.data("bl_idname")
    return collection.new(name=label, idname=idname)


@add_element.register(T.KeyingSetPaths)
def _add_element_keyingset(collection: T.bpy_prop_collection, proxy: Proxy, context: Context):
    # TODO current implementation fails
    # All keying sets paths have an empty name, and insertion with add() fails
    # with an empty name
    target_ref = proxy.data("id")
    if target_ref is None:
        target = None
    else:
        target = target_ref.target(context)
    data_path = proxy.data("data_path")
    index = proxy.data("array_index")
    group_method = proxy.data("group_method")
    group_name = proxy.data("group")
    return collection.add(
        target_id=target, data_path=data_path, index=index, group_method=group_method, group_name=group_name
    )


_non_effect_sequences = {"IMAGE", "SOUND", "META", "SCENE", "MOVIE", "MOVIECLIP", "MASK"}
_effect_sequences = set(T.EffectSequence.bl_rna.properties["type"].enum_items.keys()) - _non_effect_sequences


@add_element.register(T.Sequences)
def _add_element_sequence(collection: T.bpy_prop_collection, proxy: Proxy, context: Context):
    type_name = proxy.data("type")
    name = proxy.data("name")
    channel = proxy.data("channel")
    frame_start = proxy.data("frame_start")
    if type_name in _effect_sequences:
        # overwritten anyway
        frame_end = frame_start + 1
        return collection.new_effect(name, type_name, channel, frame_start, frame_end=frame_end)
    if type_name == "SOUND":
        sound = proxy.data("sound")
        target = sound.target(context)
        if not target:
            logger.warning(f"missing target ID block for bpy.data.{sound.collection}[{sound.key}] ")
            return None
        filepath = target.filepath
        return collection.new_sound(name, filepath, channel, frame_start)
    if type_name == "MOVIE":
        filepath = proxy.data("filepath")
        return collection.new_movie(name, filepath, channel, frame_start)
    if type_name == "IMAGE":
        directory = proxy.data("directory")
        filename = proxy.data("elements").data(0).data("filename")
        filepath = str(Path(directory) / filename)
        return collection.new_image(name, filepath, channel, frame_start)

    logger.warning(f"Sequence type not implemented: {type_name}")
    return None


def fit_aos(target: T.bpy_prop_collection, proxy: AosProxy, context: Context):
    """
    Adjust the size of a bpy_prop_collection proxified as an array of structures (e.g. MeshVertices)
    """

    if not hasattr(target, "bl_rna"):
        return

    target_rna = target.bl_rna
    if isinstance(target_rna, _resize_geometry_types):
        existing_length = len(target)
        incoming_length = proxy.length
        if existing_length != incoming_length:
            if existing_length != 0:
                logger.error(f"resize_geometry(): size mismatch for {target}")
                logger.error(f"... existing: {existing_length} incoming {incoming_length}")
                return
            logger.debug(f"resizing geometry: add({incoming_length}) for {target}")
            target.add(incoming_length)
        return

    if isinstance(target_rna, type(T.GPencilStrokePoints.bl_rna)):
        existing_length = len(target)
        incoming_length = proxy.length
        delta = incoming_length - existing_length
        if delta > 0:
            target.add(delta)
        else:
            while delta < 0:
                target.pop()
                delta += 1
        return

<<<<<<< HEAD
    if isinstance(target_rna, type(T.SplineBezierPoints.bl_rna)):
        existing_length = len(target)
        incoming_length = proxy.length
        delta = incoming_length - existing_length
        if delta > 0:
            target.add(delta)
        return

    incoming_keys = set(proxy._data.keys())
    existing_keys = set(target.keys())
    truncate_keys = existing_keys - incoming_keys
    if not truncate_keys:
        return
    if isinstance(target_rna, type(T.KeyingSets.bl_rna)):
        for k in truncate_keys:
            target.active_index = target.find(k)
            bpy.ops.anim.keying_set_remove()
    else:
        try:
            for k in truncate_keys:
                target.remove(target[k])
        except Exception:
            logger.warning(f"Not implemented truncate_collection for type {target.bl_rna} for {target} ...")
            for s in traceback.format_exc().splitlines():
                logger.warning(f"...{s}")
=======
    logger.error(f"Not implemented fit_aos for type {target.bl_rna} for {target} ...")


#
# must_replace
#
@dispatch_rna
def diff_must_replace(collection: T.bpy_prop_collection, sequence: List[DatablockProxy]) -> bool:
    """
    Returns True if a diff between the proxy sequence state and the Blender collection state must force a
    full collection replacement
    """
    return False


@diff_must_replace.register(T.GreasePencilLayers)
def _diff_must_replace_info_mismatch(collection: T.bpy_prop_collection, sequence: List[DatablockProxy]) -> bool:
    # Name mismatch (in info property). This may happen during layer swap and cause unsolicited rename
    # Easier to solve with full replace
    return any((bl_item.info != proxy.data("info") for bl_item, proxy in zip(collection, sequence)))


#
# Clear_from
#
@dispatch_rna
def clear_from(collection: T.bpy_prop_collection, sequence: List[DatablockProxy]) -> int:
    """
    Returns the index of the first item in collection that has a type that does not match the
    coresponding item in sequence
    """
    return min(len(sequence), len(collection))


@clear_from.register(T.ObjectModifiers)
@clear_from.register(T.ObjectGpencilModifiers)
@clear_from.register(T.SequenceModifiers)
def _clear_from_name(collection: T.bpy_prop_collection, sequence: List[DatablockProxy]) -> int:
    """clear_from() implementation for collections with items types are named "type" """
    for i, (proxy, item) in enumerate(zip(sequence, collection)):
        if proxy.data("type") != item.type:
            return i
    return min(len(sequence), len(collection))


@clear_from.register(T.Nodes)
def _clear_from_bl_idname(collection: T.bpy_prop_collection, sequence: List[DatablockProxy]) -> int:
    """clear_from() implementation for collections with items types are named "bl_idname" """
    for i, (proxy, item) in enumerate(zip(sequence, collection)):
        if proxy.data("bl_idname") != item.bl_idname:
            return i

    return min(len(sequence), len(collection))


#
# truncate_collection
#
@dispatch_rna
def truncate_collection(collection: T.bpy_prop_collection, size: int):
    """Truncates collection to _at most_ size elements, ensuring that items can safely be saved into
    the collection. This might clear the collection if its elements cannot be updated.

    This method is useful for bpy _ppop_collections that cannot be safely be overwritten in place,
    because the items cannot be morphed."""
    return


@truncate_collection.register_default()
def _truncate_collection_remove(collection: T.bpy_prop_collection, size: int):
    try:
        while len(collection) > size:
            collection.remove(collection[-1])
    except Exception as e:
        logger.error(f"truncate_collection {collection}: exception ...")
        logger.error(f"... {e!r}")


@truncate_collection.register(T.Nodes)
def _truncate_collection_clear(collection: T.bpy_prop_collection, size: int):
    collection.clear()
>>>>>>> be5fb3ba
<|MERGE_RESOLUTION|>--- conflicted
+++ resolved
@@ -549,9 +549,15 @@
 
 
 @add_element.register(T.ObjectConstraints)
+@add_element.register(T.CurveSplines)
 def _add_element_type(collection: T.bpy_prop_collection, proxy: Proxy, context: Context):
     type_ = proxy.data("type")
     return collection.new(type_)
+
+
+@add_element.register(T.SplineBezierPoints)
+def _add_element_type(collection: T.bpy_prop_collection, proxy: Proxy, context: Context):
+    return collection.add(1)
 
 
 @add_element.register(T.MetaBallElements)
@@ -686,33 +692,6 @@
                 delta += 1
         return
 
-<<<<<<< HEAD
-    if isinstance(target_rna, type(T.SplineBezierPoints.bl_rna)):
-        existing_length = len(target)
-        incoming_length = proxy.length
-        delta = incoming_length - existing_length
-        if delta > 0:
-            target.add(delta)
-        return
-
-    incoming_keys = set(proxy._data.keys())
-    existing_keys = set(target.keys())
-    truncate_keys = existing_keys - incoming_keys
-    if not truncate_keys:
-        return
-    if isinstance(target_rna, type(T.KeyingSets.bl_rna)):
-        for k in truncate_keys:
-            target.active_index = target.find(k)
-            bpy.ops.anim.keying_set_remove()
-    else:
-        try:
-            for k in truncate_keys:
-                target.remove(target[k])
-        except Exception:
-            logger.warning(f"Not implemented truncate_collection for type {target.bl_rna} for {target} ...")
-            for s in traceback.format_exc().splitlines():
-                logger.warning(f"...{s}")
-=======
     logger.error(f"Not implemented fit_aos for type {target.bl_rna} for {target} ...")
 
 
@@ -793,5 +772,4 @@
 
 @truncate_collection.register(T.Nodes)
 def _truncate_collection_clear(collection: T.bpy_prop_collection, size: int):
-    collection.clear()
->>>>>>> be5fb3ba
+    collection.clear()