# a single stage allows test to run even if flake8 fails,
# and makes it possible to get all the errors at once
stages:
  - pre_release
  - release
  - deploy

flake8:
  tags:
    - linux
    - docker
  image: python:3
  stage: pre_release
  script:
    - pip install flake8==3.7.9 flake8-black pep8-naming flake8-bugbear
    - flake8 -v

zip:
  tags:
    - linux
  stage: pre_release
  script:
    - cp CHANGELOG.md README.md mixer/
  artifacts:
    name: "${CI_PROJECT_NAME}_${CI_COMMIT_REF_NAME}_${CI_COMMIT_SHORT_SHA}"
    paths:
      - mixer
    expire_in: 1 week

.on_version_tag: &tpl_on_version_tag
  only:
    refs:
      - /^v[0-9]+.[0-9]+.[0-9]+$/

release:
  <<: *tpl_on_version_tag
  dependencies:
    - zip
  tags:
    - linux
    - docker
  image: python:3
  stage: release
  script:
    - pip install requests
    - python -m zipfile -c mixer-${CI_COMMIT_REF_NAME}.zip mixer/
    - python -m gitlab.release mixer-${CI_COMMIT_REF_NAME}.zip
  artifacts:
    paths:
      - mixer-${CI_COMMIT_REF_NAME}.zip

# https://gitlab-ncsa.ubisoft.org/help/ci/yaml/README.md
unittest:
  stage: pre_release
  tags:
    - blender
  except:
    variables:
      - $CI_COMMIT_MESSAGE =~ /\[skip-tests\]/
  variables:
    MIXER_BLENDER_ZIP_BASENAME: blender-2.82a-windows64
    MIXER_BLENDER_VERSION_BASE: "2.82"
    MIXER_BASH_EXE: C:\Program Files\Git\bin\bash.exe
<<<<<<< HEAD
    MIXER_USER_LOGS_DIR: logs
=======
    MIXER_TEST_OUTPUT: logs\tests
>>>>>>> 2fd189fa
  script:
    - gitlab\run_unittest.bat
  cache:
    paths:
      - gitlab/blender/cache
  artifacts:
    paths:
<<<<<<< HEAD
      - logs
    expire_in: 1 week
=======
      - logs\tests\*.xml
    reports:
      junit:
        - logs\tests\*.xml
>>>>>>> 2fd189fa

.deploy_network_folder: &tpl_deploy_network_folder
  <<: *tpl_on_version_tag
  stage: deploy
  tags:
    - linux
    - uas_network_drive
  script:
    - bash gitlab/deploy_in_network_folder.sh mixer-${CI_COMMIT_REF_NAME}.zip
  when: manual

.deploy_perforce_folder: &tpl_deploy_perforce_folder
  <<: *tpl_on_version_tag
  stage: deploy
  tags:
    - linux
    - uas_perforce_client
  script:
    - bash gitlab/deploy_in_perforce_folder.sh mixer-${CI_COMMIT_REF_NAME}.zip
  when: manual

deploy:incubator:
  <<: *tpl_deploy_network_folder
  environment:
    name: incubator

deploy:rr_special:
  <<: *tpl_deploy_perforce_folder
  environment:
    name: rr_special<|MERGE_RESOLUTION|>--- conflicted
+++ resolved
@@ -61,11 +61,8 @@
     MIXER_BLENDER_ZIP_BASENAME: blender-2.82a-windows64
     MIXER_BLENDER_VERSION_BASE: "2.82"
     MIXER_BASH_EXE: C:\Program Files\Git\bin\bash.exe
-<<<<<<< HEAD
     MIXER_USER_LOGS_DIR: logs
-=======
     MIXER_TEST_OUTPUT: logs\tests
->>>>>>> 2fd189fa
   script:
     - gitlab\run_unittest.bat
   cache:
@@ -73,15 +70,11 @@
       - gitlab/blender/cache
   artifacts:
     paths:
-<<<<<<< HEAD
       - logs
     expire_in: 1 week
-=======
-      - logs\tests\*.xml
     reports:
       junit:
         - logs\tests\*.xml
->>>>>>> 2fd189fa
 
 .deploy_network_folder: &tpl_deploy_network_folder
   <<: *tpl_on_version_tag
